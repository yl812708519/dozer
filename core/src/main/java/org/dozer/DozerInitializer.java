--- conflicted
+++ resolved
@@ -37,10 +37,7 @@
 import javax.management.MBeanRegistrationException;
 import javax.management.MalformedObjectNameException;
 import javax.management.NotCompliantMBeanException;
-<<<<<<< HEAD
 import java.util.ServiceLoader;
-=======
->>>>>>> b6627820
 
 /**
  * Internal class that performs one time Dozer initializations. Only intended for internal use.
@@ -64,13 +61,10 @@
   }
 
   public void init() {
-<<<<<<< HEAD
-=======
     init(getClass().getClassLoader());
   }
 
   public void init(ClassLoader classLoader) {
->>>>>>> b6627820
     // Multiple threads may try to initialize simultaniously
     synchronized (this) {
       if (isInitialized) {
@@ -82,21 +76,13 @@
               DozerConstants.CURRENT_VERSION, Thread.currentThread().getName());
 
       GlobalSettings globalSettings = GlobalSettings.getInstance();
-<<<<<<< HEAD
-      initialize(globalSettings);
-=======
       initialize(globalSettings, classLoader);
->>>>>>> b6627820
 
       isInitialized = true;
     }
   }
 
-<<<<<<< HEAD
-  void initialize(GlobalSettings globalSettings) {
-=======
   void initialize(GlobalSettings globalSettings, ClassLoader classLoader) {
->>>>>>> b6627820
     if (globalSettings.isAutoregisterJMXBeans()) {
       // Register JMX MBeans. If an error occurs, don't propagate exception
       try {
@@ -110,23 +96,15 @@
     String classLoaderName = globalSettings.getClassLoaderName();
     String proxyResolverName = globalSettings.getProxyResolverName();
 
-<<<<<<< HEAD
-    DefaultClassLoader defaultClassLoader = new DefaultClassLoader();
-=======
     DefaultClassLoader defaultClassLoader = new DefaultClassLoader(classLoader);
->>>>>>> b6627820
     BeanContainer beanContainer = BeanContainer.getInstance();
 
     Class<? extends DozerClassLoader> classLoaderType = loadBeanType(classLoaderName, defaultClassLoader, DozerClassLoader.class);
     Class<? extends DozerProxyResolver> proxyResolverType = loadBeanType(proxyResolverName, defaultClassLoader, DozerProxyResolver.class);
 
-<<<<<<< HEAD
-    DozerClassLoader classLoaderBean = ReflectionUtils.newInstance(classLoaderType);
-=======
     // TODO Chicken-egg problem - investigate
 //    DozerClassLoader classLoaderBean = ReflectionUtils.newInstance(classLoaderType);
     DozerClassLoader classLoaderBean = defaultClassLoader;
->>>>>>> b6627820
     DozerProxyResolver proxyResolverBean = ReflectionUtils.newInstance(proxyResolverType);
 
     beanContainer.setClassLoader(classLoaderBean);
@@ -138,19 +116,13 @@
       beanContainer.setElEngine(engine);
       beanContainer.setElementReader(new ExpressionElementReader(engine));
     }
-<<<<<<< HEAD
 
     for (DozerModule module : ServiceLoader.load(DozerModule.class)) {
       module.init();
     }
   }
 
-  private <T> Class<? extends T> loadBeanType(String classLoaderName, DefaultClassLoader classLoader, Class<T> iface) {
-=======
-  }
-
   private <T> Class<? extends T> loadBeanType(String classLoaderName, DozerClassLoader classLoader, Class<T> iface) {
->>>>>>> b6627820
     Class<?> beanType = classLoader.loadClass(classLoaderName);
     if (beanType != null && !iface.isAssignableFrom(beanType)) {
       MappingUtils.throwMappingException("Incompatible types: " + iface.getName() + " and " + classLoaderName);
