--- conflicted
+++ resolved
@@ -1,683 +1,616 @@
-<<<<<<< HEAD
-/*
- * Copyright 2005-2010 the original author or authors.
- *
- * Licensed under the Apache License, Version 2.0 (the "License");
- * you may not use this file except in compliance with the License.
- * You may obtain a copy of the License at
- *
- *      http://www.apache.org/licenses/LICENSE-2.0
- *
- * Unless required by applicable law or agreed to in writing, software
- * distributed under the License is distributed on an "AS IS" BASIS,
- * WITHOUT WARRANTIES OR CONDITIONS OF ANY KIND, either express or implied.
- * See the License for the specific language governing permissions and
- * limitations under the License.
- */
-package org.dozer.functional_tests;
-
-import static org.junit.Assert.assertEquals;
-import static org.junit.Assert.assertFalse;
-import static org.junit.Assert.assertNotNull;
-import static org.junit.Assert.assertNull;
-import static org.junit.Assert.assertTrue;
-
-import java.io.Serializable;
-import java.text.DateFormat;
-import java.text.SimpleDateFormat;
-import java.util.Calendar;
-import java.util.HashMap;
-import java.util.Hashtable;
-import java.util.Map;
-import java.util.TreeMap;
-
-import org.apache.commons.lang.builder.EqualsBuilder;
-import org.dozer.Mapper;
-import org.dozer.vo.TestObject;
-import org.dozer.vo.TestObjectPrime;
-import org.dozer.vo.map.ChildDOM;
-import org.dozer.vo.map.CustomMap;
-import org.dozer.vo.map.CustomMapIF;
-import org.dozer.vo.map.GenericDOM;
-import org.dozer.vo.map.MapTestObject;
-import org.dozer.vo.map.MapTestObjectPrime;
-import org.dozer.vo.map.MapToMap;
-import org.dozer.vo.map.MapToMapPrime;
-import org.dozer.vo.map.MapToProperty;
-import org.dozer.vo.map.NestedObj;
-import org.dozer.vo.map.NestedObjPrime;
-import org.dozer.vo.map.ParentDOM;
-import org.dozer.vo.map.PropertyToMap;
-import org.dozer.vo.map.SimpleObj;
-import org.dozer.vo.map.SimpleObjPrime;
-import org.junit.Ignore;
-import org.junit.Test;
-
-/**
- * @author tierney.matt
- * @author garsombke.franz
- */
-public class MapTypeTest extends AbstractFunctionalTest {
-
-  @Test
-  public void testMapToVo() throws Exception {
-    // Test simple Map --> Vo with custom mappings defined.
-    mapper = getMapper(new String[] { "mapMapping2.xml" });
-
-    NestedObj nestedObj = newInstance(NestedObj.class);
-    nestedObj.setField1("nestedfield1value");
-    Map<String, Serializable> src = newInstance(HashMap.class);
-    src.put("field1", "mapnestedfield1value");
-    src.put("nested", nestedObj);
-
-    SimpleObjPrime result = mapper.map(src, SimpleObjPrime.class, "caseA");
-    assertEquals(src.get("field1"), result.getField1());
-    assertEquals(nestedObj.getField1(), result.getNested().getField1());
-  }
-
-  @Test
-  public void testMapToVoSimple() throws Exception {
-    mapper = getMapper(new String[] { });
-=======
-/*
- * Copyright 2005-2010 the original author or authors.
- *
- * Licensed under the Apache License, Version 2.0 (the "License");
- * you may not use this file except in compliance with the License.
- * You may obtain a copy of the License at
- *
- *      http://www.apache.org/licenses/LICENSE-2.0
- *
- * Unless required by applicable law or agreed to in writing, software
- * distributed under the License is distributed on an "AS IS" BASIS,
- * WITHOUT WARRANTIES OR CONDITIONS OF ANY KIND, either express or implied.
- * See the License for the specific language governing permissions and
- * limitations under the License.
- */
-package org.dozer.functional_tests;
-
-import static org.junit.Assert.assertEquals;
-import static org.junit.Assert.assertFalse;
-import static org.junit.Assert.assertNotNull;
-import static org.junit.Assert.assertNull;
-import static org.junit.Assert.assertTrue;
-
-import java.io.Serializable;
-import java.text.DateFormat;
-import java.text.SimpleDateFormat;
-import java.util.Calendar;
-import java.util.HashMap;
-import java.util.Hashtable;
-import java.util.Map;
-import java.util.TreeMap;
-
-import org.apache.commons.lang3.builder.EqualsBuilder;
-import org.dozer.Mapper;
-import org.dozer.vo.TestObject;
-import org.dozer.vo.TestObjectPrime;
-import org.dozer.vo.map.ChildDOM;
-import org.dozer.vo.map.CustomMap;
-import org.dozer.vo.map.CustomMapIF;
-import org.dozer.vo.map.GenericDOM;
-import org.dozer.vo.map.MapTestObject;
-import org.dozer.vo.map.MapTestObjectPrime;
-import org.dozer.vo.map.MapToMap;
-import org.dozer.vo.map.MapToMapPrime;
-import org.dozer.vo.map.MapToProperty;
-import org.dozer.vo.map.NestedObj;
-import org.dozer.vo.map.NestedObjPrime;
-import org.dozer.vo.map.ParentDOM;
-import org.dozer.vo.map.PropertyToMap;
-import org.dozer.vo.map.SimpleObj;
-import org.dozer.vo.map.SimpleObjPrime;
-import org.junit.Ignore;
-import org.junit.Test;
-
-/**
- * @author tierney.matt
- * @author garsombke.franz
- */
-public class MapTypeTest extends AbstractFunctionalTest {
-
-  @Test
-  public void testMapToVo() throws Exception {
-    // Test simple Map --> Vo with custom mappings defined.
-    mapper = getMapper(new String[] { "mapMapping2.xml" });
->>>>>>> 916158c4
-
-    NestedObj nestedObj = newInstance(NestedObj.class);
-    nestedObj.setField1("nestedfield1value");
-    Map<String, Serializable> src = newInstance(HashMap.class);
-    src.put("field1", "mapnestedfield1value");
-
-    SimpleObjPrime result = mapper.map(src, SimpleObjPrime.class);
-    assertEquals(src.get("field1"), result.getField1());
-  }
-
-  @Test
-  public void testMapToVoWithRenameField() throws Exception {
-    // Test simple Map --> Vo with custom mappings defined.
-    mapper = getMapper(new String[] { "mapMapping2.xml" });
-
-    NestedObj nestedObj = newInstance(NestedObj.class);
-    nestedObj.setField1("nestedfield1value");
-    Map<String, Object> src = new HashMap<String, Object>();
-    src.put("first", "mapnestedfield1value");
-    src.put("nested", nestedObj);
-
-    SimpleObjPrime result = mapper.map(src, SimpleObjPrime.class, "caseC");
-    assertEquals(src.get("first"), result.getField1());
-    assertEquals(nestedObj.getField1(), result.getNested().getField1());
-  }
-
-  @Test
-  public void testMapToVoWithRenameFieldReverse() throws Exception {
-    // Test simple Map --> Vo with custom mappings defined.
-    mapper = getMapper(new String[] { "mapMapping2.xml" });
-
-    NestedObj nestedObj = newInstance(NestedObj.class);
-    nestedObj.setField1("nestedfield1value");
-    Map<String, Object> src = new HashMap<String, Object>();
-    src.put("first", "mapnestedfield1value");
-    src.put("nested", nestedObj);
-
-    SimpleObjPrime result = mapper.map(src, SimpleObjPrime.class, "caseD");
-    assertEquals(src.get("first"), result.getField1());
-    assertEquals(nestedObj.getField1(), result.getNested().getField1());
-  }
-
-  @Test
-  public void testMapToVo_CustomMappings() throws Exception {
-    // Test simple Map --> Vo with custom mappings defined.
-    mapper = getMapper(new String[] { "mapMapping2.xml" });
-    Map<String, String> src = newInstance(HashMap.class);
-    src.put("field1", "field1value");
-    src.put("field2", "field2value");
-
-    SimpleObjPrime result = mapper.map(src, SimpleObjPrime.class, "caseB");
-    assertNull(result.getField1());
-    assertEquals(src.get("field2"), result.getField2());
-  }
-
-  @Test
-  public void testMapToVoUsingMapId() {
-    // Simple map --> vo using a map-id
-    mapper = super.getMapper(new String[] { "mapMapping.xml" });
-    Map<String, String> src = newInstance(HashMap.class);
-    src.put("field1", "field1value");
-    src.put("field2", "field2value");
-
-    NestedObjPrime dest = mapper.map(src, NestedObjPrime.class, "caseB");
-    assertEquals(src.get("field1"), dest.getField1());
-    assertEquals(src.get("field2"), dest.getField2());
-  }
-
-  @Test
-  public void testMapToVoUsingMapId_FieldExclude() {
-    // Simple map --> vo using a map-id
-    mapper = super.getMapper(new String[] { "mapMapping.xml" });
-    Map<String, String> src = newInstance(HashMap.class);
-    src.put("field1", "field1value");
-    src.put("field2", "field2value");
-
-    NestedObjPrime dest = mapper.map(src, NestedObjPrime.class, "caseC");
-    assertNull("field was excluded and should be null", dest.getField1());
-    assertEquals(src.get("field2"), dest.getField2());
-  }
-
-  @Test
-  public void testNestedMapToVoUsingMapId() {
-    // Another test for nested Map --> Vo using <field map-id=....>
-    mapper = super.getMapper("mapMapping.xml");
-
-    SimpleObj src = newInstance(SimpleObj.class);
-
-    src.setField1("field1");
-
-    NestedObj nested = newInstance(NestedObj.class);
-    nested.setField1("nestedfield1");
-    src.setNested(nested);
-
-    Map<String, String> nested2 = newInstance(HashMap.class);
-    nested2.put("field1", "field1MapValue");
-    src.setNested2(nested2);
-
-    SimpleObjPrime result = mapper.map(src, SimpleObjPrime.class, "caseA2");
-
-    assertNull(result.getNested2().getField1());// field was excluded
-    assertEquals(src.getField1(), result.getField1());
-    assertEquals(src.getNested().getField1(), result.getNested().getField1());
-  }
-
-  @Test
-  public void testMapToVo_NoCustomMappings() throws Exception {
-    // Test simple Map --> Vo without any custom mappings defined.
-    NestedObj nestedObj = newInstance(NestedObj.class);
-    nestedObj.setField1("nestedfield1value");
-    Map<String, Serializable> src = newInstance(HashMap.class);
-    src.put("field1", "mapnestedfield1value");
-    src.put("nested", nestedObj);
-
-    SimpleObjPrime result = mapper.map(src, SimpleObjPrime.class);
-    assertEquals(src.get("field1"), result.getField1());
-    assertEquals(nestedObj.getField1(), result.getNested().getField1());
-  }
-
-  @Test
-  public void testVoToMap_NoCustomMappings() throws Exception {
-    // Test simple Vo --> Map without any custom mappings defined.
-    SimpleObjPrime src = newInstance(SimpleObjPrime.class);
-    src.setField1("someValueField1");
-    src.setField2("someValueField2");
-    src.setSimpleobjprimefield("someOtherValue");
-
-    NestedObjPrime nested = newInstance(NestedObjPrime.class);
-    nested.setField1("field1Value");
-    nested.setField2("field2Value");
-    src.setNested(nested);
-
-    NestedObjPrime nested2 = newInstance(NestedObjPrime.class);
-    src.setNested2(nested2);
-
-    // Map complex object to HashMap
-    Map<?, ?> destMap = newInstance(HashMap.class);
-    mapper.map(src, destMap);
-
-    // Map HashMap back to new instance of the complex object
-    SimpleObjPrime mappedSrc = mapper.map(destMap, SimpleObjPrime.class);
-
-    // Remapped complex type should equal original src if all fields were mapped both ways.
-    assertEquals(src, mappedSrc);
-  }
-
-  @Test
-  public void testMapToMap() throws Exception {
-    Mapper mapper = getMapper(new String[] { "mapInterfaceMapping.xml", "dozerBeanMapping.xml" });
-    TestObject to = newInstance(TestObject.class);
-    to.setOne("one");
-    TestObject to2 = newInstance(TestObject.class);
-    to2.setTwo(new Integer(2));
-    Map<String, TestObject> map = newInstance(HashMap.class);
-    map.put("to", to);
-    map.put("to2", to2);
-
-    Map<String, TestObject> map2 = newInstance(HashMap.class);
-    map2.put("to", to);
-    map2.put("to2", to2);
-
-    MapToMap mtm = new MapToMap(map, map2);
-
-    MapToMapPrime mtmp = mapper.map(mtm, MapToMapPrime.class);
-    assertEquals("one", ((TestObject) mtmp.getStandardMap().get("to")).getOne());
-    assertEquals(2, ((TestObject) mtmp.getStandardMap().get("to2")).getTwo().intValue());
-    // verify that we transformed from object to object prime
-    assertEquals("one", ((TestObjectPrime) mtmp.getStandardMapWithHint().get("to")).getOnePrime());
-    assertEquals(2, ((TestObjectPrime) mtmp.getStandardMapWithHint().get("to2")).getTwoPrime().intValue());
-  }
-
-  @Test
-  public void testMapToMapExistingDestination() throws Exception {
-    Mapper mapper = getMapper(new String[] { "mapInterfaceMapping.xml", "dozerBeanMapping.xml" });
-    TestObject to = newInstance(TestObject.class);
-    to.setOne("one");
-    TestObject to2 = newInstance(TestObject.class);
-    to2.setTwo(new Integer(2));
-    Map<String, TestObject> map = newInstance(HashMap.class);
-    map.put("to", to);
-    map.put("to2", to2);
-    MapToMap mtm = newInstance(MapToMap.class);
-    mtm.setStandardMap(map);
-
-    // create an existing map and set a value so we can test if it exists after
-    // mapping
-    MapToMapPrime mtmp = newInstance(MapToMapPrime.class);
-    Map<String, Serializable> map2 = newInstance(Hashtable.class);
-    map2.put("toDest", to);
-    mtmp.setStandardMap(map2);
-
-    mapper.map(mtm, mtmp);
-    assertEquals("one", ((TestObject) mtmp.getStandardMap().get("to")).getOne());
-    assertEquals(2, ((TestObject) mtmp.getStandardMap().get("to2")).getTwo().intValue());
-    assertEquals("one", ((TestObject) mtmp.getStandardMap().get("toDest")).getOne());
-  }
-
-  @Test
-  public void testPropertyClassLevelMap() throws Exception {
-    mapper = getMapper(new String[] { "dozerBeanMapping.xml" });
-    PropertyToMap ptm = newInstance(PropertyToMap.class);
-    ptm.setStringProperty("stringPropertyValue");
-    ptm.addStringProperty2("stringProperty2Value");
-    Map<?, ?> map = mapper.map(ptm, HashMap.class, "myTestMapping");
-    assertEquals("stringPropertyValue", map.get("stringProperty"));
-    assertEquals("stringProperty2Value", map.get("myStringProperty"));
-
-    CustomMapIF customMap = mapper.map(ptm, CustomMap.class, "myCustomTestMapping");
-    assertEquals("stringPropertyValue", customMap.getValue("stringProperty"));
-    assertEquals("stringProperty2Value", customMap.getValue("myStringProperty"));
-
-    CustomMapIF custom = newInstance(CustomMap.class);
-    custom.putValue("myKey", "myValue");
-    mapper.map(ptm, custom, "myCustomTestMapping");
-    assertEquals("stringPropertyValue", custom.getValue("stringProperty"));
-    assertEquals("myValue", custom.getValue("myKey"));
-  }
-
-  @Test
-  public void testPropertyClassLevelMap2() throws Exception {
-    mapper = getMapper(new String[] { "dozerBeanMapping.xml" });
-    PropertyToMap ptm = newInstance(PropertyToMap.class);
-    ptm.setStringProperty("stringPropertyValue");
-    ptm.addStringProperty2("stringProperty2Value");
-
-    CustomMapIF customMap = mapper.map(ptm, CustomMap.class, "myCustomTestMapping");
-    assertEquals("stringPropertyValue", customMap.getValue("stringProperty"));
-    assertEquals("stringProperty2Value", customMap.getValue("myStringProperty"));
-  }
-
-  @Test
-  public void testPropertyClassLevelMapBack() throws Exception {
-    // Map Back
-    mapper = getMapper(new String[] { "dozerBeanMapping.xml" });
-    Map<String, Object> map = newInstance(HashMap.class);
-    map.put("stringProperty", "stringPropertyValue");
-    map.put("integerProperty", new Integer("567"));
-    PropertyToMap property = mapper.map(map, PropertyToMap.class, "myTestMapping");
-    assertEquals("stringPropertyValue", property.getStringProperty());
-
-    CustomMapIF custom = newInstance(CustomMap.class);
-    custom.putValue("stringProperty", "stringPropertyValue");
-    PropertyToMap property2 = mapper.map(custom, PropertyToMap.class, "myCustomTestMapping");
-    assertEquals("stringPropertyValue", property2.getStringProperty());
-
-    map.put("stringProperty3", "myValue");
-    mapper.map(map, property, "myTestMapping");
-    assertEquals("myValue", property.getStringProperty3());
-  }
-
-  @Test
-  public void testPropertyToMap() throws Exception {
-    mapper = getMapper(new String[] { "dozerBeanMapping.xml" });
-    PropertyToMap ptm = newInstance(PropertyToMap.class);
-    ptm.setStringProperty("stringPropertyValue");
-    ptm.addStringProperty2("stringProperty2Value");
-    ptm.setStringProperty6("string6Value");
-    Map<String, Object> hashMap = newInstance(HashMap.class);
-    hashMap.put("reverseMapString", "reverseMapStringValue");
-    hashMap.put("reverseMapInteger", new Integer("567"));
-    ptm.setReverseMap(hashMap);
-    MapToProperty mtp = mapper.map(ptm, MapToProperty.class);
-    assertTrue(mtp.getHashMap().containsKey("stringProperty"));
-    assertTrue(mtp.getHashMap().containsValue("stringPropertyValue"));
-    assertTrue(mtp.getHashMap().containsKey("myStringProperty"));
-    assertTrue(mtp.getHashMap().containsValue("stringProperty2Value"));
-    assertFalse(mtp.getHashMap().containsValue("nullStringProperty"));
-    assertTrue(mtp.getNullHashMap().containsValue("string6Value"));
-    assertEquals("reverseMapStringValue", mtp.getReverseMapString());
-    assertEquals(((Integer) hashMap.get("reverseMapInteger")).toString(), mtp.getReverseMapInteger());
-
-    // Map Back
-    PropertyToMap dest = mapper.map(mtp, PropertyToMap.class);
-    assertTrue(dest.getStringProperty().equals("stringPropertyValue"));
-    assertTrue(dest.getStringProperty2().equals("stringProperty2Value"));
-    assertTrue(dest.getReverseMap().containsKey("reverseMapString"));
-    assertTrue(dest.getReverseMap().containsValue("reverseMapStringValue"));
-    assertNull(dest.getNullStringProperty());
-  }
-
-  @Test
-  public void testPropertyToCustomMap() throws Exception {
-    mapper = getMapper(new String[] { "dozerBeanMapping.xml" });
-    PropertyToMap ptm = newInstance(PropertyToMap.class);
-    ptm.setStringProperty3("stringProperty3Value");
-    ptm.setStringProperty4("stringProperty4Value");
-    ptm.setStringProperty5("stringProperty5Value");
-    MapToProperty mtp = mapper.map(ptm, MapToProperty.class);
-    assertEquals("stringProperty3Value", mtp.getCustomMap().getValue("myCustomProperty"));
-    assertEquals("stringProperty5Value", mtp.getCustomMap().getValue("stringProperty5"));
-    assertEquals("stringProperty4Value", mtp.getNullCustomMap().getValue("myCustomNullProperty"));
-    assertEquals("stringProperty5Value", mtp.getCustomMapWithDiffSetMethod().getValue("stringProperty5"));
-
-    // Map Back
-    PropertyToMap dest = mapper.map(mtp, PropertyToMap.class);
-    assertEquals("stringProperty3Value", dest.getStringProperty3());
-    assertEquals("stringProperty4Value", dest.getStringProperty4());
-    assertEquals("stringProperty5Value", dest.getStringProperty5());
-  }
-
-  @Test
-  public void testPropertyToClassLevelMap() throws Exception {
-    mapper = getMapper(new String[] { "dozerBeanMapping.xml" });
-    MapTestObject mto = newInstance(MapTestObject.class);
-    PropertyToMap ptm = newInstance(PropertyToMap.class);
-    Map<String, String> map = newInstance(HashMap.class);
-    map.put("reverseClassLevelMapString", "reverseClassLevelMapStringValue");
-    mto.setPropertyToMapMapReverse(map);
-    ptm.setStringProperty("stringPropertyValue");
-    ptm.addStringProperty2("stringProperty2Value");
-    ptm.setStringProperty3("stringProperty3Value");
-    ptm.setStringProperty4("stringProperty4Value");
-    ptm.setStringProperty5("stringProperty5Value");
-    mto.setPropertyToMap(ptm);
-    PropertyToMap ptm2 = newInstance(PropertyToMap.class);
-    ptm2.setStringProperty("stringPropertyValue");
-    mto.setPropertyToMapToNullMap(ptm2);
-    MapTestObjectPrime mtop = mapper.map(mto, MapTestObjectPrime.class);
-
-    assertTrue(mtop.getPropertyToMapMap().containsKey("stringProperty"));
-    assertTrue(mtop.getPropertyToMapMap().containsKey("myStringProperty"));
-    assertTrue(mtop.getPropertyToMapMap().containsKey("stringProperty3"));
-    assertTrue(mtop.getPropertyToMapMap().containsKey("stringProperty4"));
-    assertTrue(mtop.getPropertyToMapMap().containsKey("stringProperty5"));
-    assertTrue(mtop.getPropertyToMapMap().containsKey("nullStringProperty"));
-    assertTrue(mtop.getPropertyToMapMap().containsValue("stringPropertyValue"));
-    assertTrue(mtop.getPropertyToMapMap().containsValue("stringProperty2Value"));
-    assertTrue(mtop.getPropertyToMapMap().containsValue("stringProperty3Value"));
-    assertTrue(mtop.getPropertyToMapMap().containsValue("stringProperty4Value"));
-    assertTrue(mtop.getPropertyToMapMap().containsValue("stringProperty5Value"));
-    assertFalse(mtop.getPropertyToMapMap().containsValue("nullStringProperty"));
-    assertFalse(mtop.getPropertyToMapMap().containsKey("excludeMe"));
-    
-    assertEquals("reverseClassLevelMapStringValue", mtop.getPropertyToMapReverse().getReverseClassLevelMapString());
-    assertTrue(mtop.getNullPropertyToMapMap().containsKey("stringProperty"));
-    assertEquals("stringPropertyValue", mtop.getNullPropertyToMapMap().get("stringProperty"));
-
-    // Map Back
-    MapTestObject mto2 = mapper.map(mtop, MapTestObject.class);
-    assertEquals("stringPropertyValue", mto2.getPropertyToMap().getStringProperty());
-    assertEquals("stringProperty2Value", mto2.getPropertyToMap().getStringProperty2());
-    assertEquals("stringProperty3Value", mto2.getPropertyToMap().getStringProperty3());
-    assertEquals("stringProperty4Value", mto2.getPropertyToMap().getStringProperty4());
-    assertEquals("stringProperty5Value", mto2.getPropertyToMap().getStringProperty5());
-    assertTrue(mto2.getPropertyToMapMapReverse().containsKey("reverseClassLevelMapString"));
-    assertEquals("reverseClassLevelMapStringValue", mto2.getPropertyToMapMapReverse().get("reverseClassLevelMapString"));
-
-  }
-
-  @Test
-  public void testPropertyToCustomClassLevelMap() throws Exception {
-    mapper = getMapper(new String[] { "dozerBeanMapping.xml" });
-    MapTestObject mto = newInstance(MapTestObject.class);
-    PropertyToMap ptm = newInstance(PropertyToMap.class);
-    ptm.setStringProperty("stringPropertyValue");
-    ptm.setStringProperty2("stringProperty2Value");
-    mto.setPropertyToCustomMap(ptm);
-    CustomMapIF customMap = newInstance(CustomMap.class);
-    customMap.putValue("stringProperty", "stringPropertyValue");
-    mto.setPropertyToCustomMapMapWithInterface(customMap);
-    MapTestObjectPrime mtop = mapper.map(mto, MapTestObjectPrime.class);
-    assertEquals("stringPropertyValue", mtop.getPropertyToCustomMapMap().getValue("stringProperty"));
-    assertNull(mtop.getPropertyToCustomMapMap().getValue("excludeMe"));
-    assertEquals("stringProperty2Value", mtop.getPropertyToCustomMapMap().getValue("myStringProperty"));
-    assertEquals("stringPropertyValue", mtop.getPropertyToCustomMapWithInterface().getStringProperty());
-
-    // Map Back
-    MapTestObject mto2 = mapper.map(mtop, MapTestObject.class);
-    assertEquals("stringPropertyValue", mto2.getPropertyToCustomMap().getStringProperty());
-    assertEquals("stringProperty2Value", mto2.getPropertyToCustomMap().getStringProperty2());
-    assertNull(mto2.getPropertyToCustomMap().getExcludeMe());
-    assertEquals("stringPropertyValue", mto2.getPropertyToCustomMapMapWithInterface().getValue("stringProperty"));
-  }
-
-  @Test
-  public void testMapGetSetMethod_ClassLevel() throws Exception {
-    runMapGetSetMethodTest("useCase1");
-  }
-
-  @Test
-  public void testMapGetSetMethod_FieldLevel() throws Exception {
-    runMapGetSetMethodTest("useCase2");
-  }
-
-  @Test
-  public void testDateFormat_CustomMapType() throws Exception {
-    // Test that date format works for mapping between String and Custom Map Type
-    mapper = getMapper(new String[] { "mapMapping3.xml" });
-    DateFormat df = new SimpleDateFormat("MM/dd/yyyy");
-    String dateStr = "10/15/2005";
-    CustomMap src = newInstance(CustomMap.class);
-    src.putValue("fieldA", dateStr);
-
-    org.dozer.vo.SimpleObj dest = mapper.map(src, org.dozer.vo.SimpleObj.class);
-    assertNotNull("dest field should not be null", dest.getField5());
-    assertEquals("dest field contains wrong date value", df.parse(dateStr), dest.getField5().getTime());
-
-    CustomMap remappedSrc = mapper.map(dest, CustomMap.class);
-    assertEquals("remapped src field contains wrong date string", dateStr, remappedSrc.getValue("fieldA"));
-  }
-
-  private void runMapGetSetMethodTest(String mapId) throws Exception {
-    // Test that custom field converter works for Custom Map Types
-    mapper = getMapper(new String[] { "mapGetSetMethodMapping.xml" });
-    CustomMap src = newInstance(CustomMap.class);
-    src.putValue("fieldA", "someStringValue");
-    src.putValue("field2", "someOtherStringValue");
-    src.putValue("fieldC", "1");
-    src.putValue("fieldD", "2");
-    src.putValue("fieldE", "10-15-2005");
-
-    SimpleObj dest = mapper.map(src, SimpleObj.class, mapId);
-    assertEquals("wrong value for field1", src.getValue("fieldA"), dest.getField1());
-    assertEquals("wrong value for field2", src.getValue("field2"), dest.getField2());
-    assertEquals("wrong value for field3", Integer.valueOf("1"), dest.getField3());
-    assertEquals("wrong value for field4", Integer.valueOf("2"), dest.getField4());
-    Calendar expected = Calendar.getInstance();
-    expected.set(2005, 10, 15);
-    assertEquals(expected.get(Calendar.YEAR), dest.getField5().get(Calendar.YEAR));
-    assertEquals(Calendar.OCTOBER, dest.getField5().get(Calendar.MONTH));
-    assertEquals(expected.get(Calendar.DATE), dest.getField5().get(Calendar.DATE));
-
-    // Remap to test bi-directional mapping
-    CustomMap remappedSrc = mapper.map(dest, CustomMap.class, mapId);
-    assertTrue("remapped src should equal original src", EqualsBuilder.reflectionEquals(src.getMap(), remappedSrc.getMap()));
-  }
-
-  @Test
-  public void testMapType_NestedMapToVo_NoCustomMappings() throws Exception {
-    // Simple test checking that Maps get mapped to a VO without any custom mappings or map-id.
-    // Should behave like Vo --> Vo, matching on common attr(key) names.
-    Map<String, String> nested2 = newInstance(HashMap.class);
-    nested2.put("field1", "mapnestedfield1");
-    nested2.put("field2", null);
-
-    SimpleObj src = newInstance(SimpleObj.class);
-    src.setNested2(nested2);
-
-    SimpleObjPrime result = mapper.map(src, SimpleObjPrime.class);
-    assertNotNull(result.getNested2());
-    assertEquals(nested2.get("field1"), result.getNested2().getField1());
-
-    SimpleObj result2 = mapper.map(result, SimpleObj.class);
-    assertEquals(src, result2);
-  }
-
-  @Test
-  public void testMapType_MapToVo_CustomMapping_NoMapId() {
-    // Test nested Map --> Vo using custom mappings without map-id
-    mapper = getMapper("mapMapping3.xml");
-
-    NestedObj nested = newInstance(NestedObj.class);
-    nested.setField1("field1Value");
-
-    Map<String, String> nested2 = newInstance(HashMap.class);
-    nested2.put("field1", "mapnestedfield1value");
-    nested2.put("field2", "mapnestedfield2value");
-
-    SimpleObj src = newInstance(SimpleObj.class);
-    src.setNested2(nested2);
-
-    SimpleObjPrime result = mapper.map(src, SimpleObjPrime.class);
-    assertNull(result.getNested2().getField1());// field exclude in mappings file
-    assertEquals(nested2.get("field2"), result.getNested2().getField2());
-  }
-
-  @Ignore("Started failing for some reason. Tests very exotic functionality.")
-  @Test
-  public void testNestedCustomMap() {
-    mapper = getMapper("mapMapping4.xml");
-
-    ParentDOM src = newInstance(ParentDOM.class);
-    src.setTest("someTestValue");
-    ChildDOM child = newInstance(ChildDOM.class);
-    child.setChildName("someChildName");
-    src.setChild(child);
-
-    GenericDOM result = mapper.map(src, GenericDOM.class);
-    assertEquals("someTestValue", result.get("test"));
-    GenericDOM resultChild = (GenericDOM) result.get("child");
-    assertEquals("someChildName", resultChild.get("childName"));
-  }
-
-  @Test
-  public void testMapToVoUsingMapInterface() throws Exception {
-    // Test simple Map --> Vo with custom mappings defined.
-    mapper = getMapper("mapMapping5.xml");
-
-    Map<String, String> src = newInstance(HashMap.class);
-    src.put("stringValue", "somevalue");
-
-    SimpleObj dest = mapper.map(src, SimpleObj.class, "test-id");
-
-    assertEquals("wrong value found for field1", "somevalue", dest.getField1());
-  }
-  
-  @Test
-  @Ignore("Known bug")
-  public void testEmptyMapToVo() throws Exception {
-    mapper = getMapper("mapMapping5.xml");
-
-    Map<String, String> src = newInstance(HashMap.class);
-    assertTrue(src.isEmpty());
-
-    SimpleObj dest = new SimpleObj();
-    dest.setField1("existingValue");
-    mapper.map(src, dest, "test-id");
-
-    assertEquals("existingValue", dest.getField1());
-  }
-
-  @Test
-  public void testMapToVoOverwritesExistingValue() throws Exception {
-    mapper = getMapper("mapMapping5.xml");
-
-    Map<String, String> src = newInstance(HashMap.class);
-    src.put("stringValue", "overwritten");
-
-    SimpleObj dest = new SimpleObj();
-    dest.setField1("existingValue");
-    mapper.map(src, dest, "test-id");
-
-    assertEquals("overwritten", dest.getField1());
-  }
-
-  @Test
-  public void testTreeMap() {
-    TreeMap map = new TreeMap();
-    map.put("a", "b");
-
-    TreeMap result = mapper.map(map, TreeMap.class);
-
-    assertNotNull(result);
-    assertEquals(1, result.size());
-  }
-
+/*
+ * Copyright 2005-2010 the original author or authors.
+ *
+ * Licensed under the Apache License, Version 2.0 (the "License");
+ * you may not use this file except in compliance with the License.
+ * You may obtain a copy of the License at
+ *
+ *      http://www.apache.org/licenses/LICENSE-2.0
+ *
+ * Unless required by applicable law or agreed to in writing, software
+ * distributed under the License is distributed on an "AS IS" BASIS,
+ * WITHOUT WARRANTIES OR CONDITIONS OF ANY KIND, either express or implied.
+ * See the License for the specific language governing permissions and
+ * limitations under the License.
+ */
+package org.dozer.functional_tests;
+
+import static org.junit.Assert.assertEquals;
+import static org.junit.Assert.assertFalse;
+import static org.junit.Assert.assertNotNull;
+import static org.junit.Assert.assertNull;
+import static org.junit.Assert.assertTrue;
+
+import java.io.Serializable;
+import java.text.DateFormat;
+import java.text.SimpleDateFormat;
+import java.util.Calendar;
+import java.util.HashMap;
+import java.util.Hashtable;
+import java.util.Map;
+import java.util.TreeMap;
+
+import org.apache.commons.lang3.builder.EqualsBuilder;
+import org.dozer.Mapper;
+import org.dozer.vo.TestObject;
+import org.dozer.vo.TestObjectPrime;
+import org.dozer.vo.map.ChildDOM;
+import org.dozer.vo.map.CustomMap;
+import org.dozer.vo.map.CustomMapIF;
+import org.dozer.vo.map.GenericDOM;
+import org.dozer.vo.map.MapTestObject;
+import org.dozer.vo.map.MapTestObjectPrime;
+import org.dozer.vo.map.MapToMap;
+import org.dozer.vo.map.MapToMapPrime;
+import org.dozer.vo.map.MapToProperty;
+import org.dozer.vo.map.NestedObj;
+import org.dozer.vo.map.NestedObjPrime;
+import org.dozer.vo.map.ParentDOM;
+import org.dozer.vo.map.PropertyToMap;
+import org.dozer.vo.map.SimpleObj;
+import org.dozer.vo.map.SimpleObjPrime;
+import org.junit.Ignore;
+import org.junit.Test;
+
+/**
+ * @author tierney.matt
+ * @author garsombke.franz
+ */
+public class MapTypeTest extends AbstractFunctionalTest {
+
+  @Test
+  public void testMapToVo() throws Exception {
+    // Test simple Map --> Vo with custom mappings defined.
+    mapper = getMapper(new String[] { "mapMapping2.xml" });
+
+    NestedObj nestedObj = newInstance(NestedObj.class);
+    nestedObj.setField1("nestedfield1value");
+    Map<String, Serializable> src = newInstance(HashMap.class);
+    src.put("field1", "mapnestedfield1value");
+    src.put("nested", nestedObj);
+
+    SimpleObjPrime result = mapper.map(src, SimpleObjPrime.class, "caseA");
+    assertEquals(src.get("field1"), result.getField1());
+    assertEquals(nestedObj.getField1(), result.getNested().getField1());
+  }
+
+  @Test
+  public void testMapToVoSimple() throws Exception {
+    mapper = getMapper(new String[] { });
+
+    NestedObj nestedObj = newInstance(NestedObj.class);
+    nestedObj.setField1("nestedfield1value");
+    Map<String, Serializable> src = newInstance(HashMap.class);
+    src.put("field1", "mapnestedfield1value");
+
+    SimpleObjPrime result = mapper.map(src, SimpleObjPrime.class);
+    assertEquals(src.get("field1"), result.getField1());
+  }
+
+  @Test
+  public void testMapToVoWithRenameField() throws Exception {
+    // Test simple Map --> Vo with custom mappings defined.
+    mapper = getMapper(new String[] { "mapMapping2.xml" });
+
+    NestedObj nestedObj = newInstance(NestedObj.class);
+    nestedObj.setField1("nestedfield1value");
+    Map<String, Object> src = new HashMap<String, Object>();
+    src.put("first", "mapnestedfield1value");
+    src.put("nested", nestedObj);
+
+    SimpleObjPrime result = mapper.map(src, SimpleObjPrime.class, "caseC");
+    assertEquals(src.get("first"), result.getField1());
+    assertEquals(nestedObj.getField1(), result.getNested().getField1());
+  }
+
+  @Test
+  public void testMapToVoWithRenameFieldReverse() throws Exception {
+    // Test simple Map --> Vo with custom mappings defined.
+    mapper = getMapper(new String[] { "mapMapping2.xml" });
+
+    NestedObj nestedObj = newInstance(NestedObj.class);
+    nestedObj.setField1("nestedfield1value");
+    Map<String, Object> src = new HashMap<String, Object>();
+    src.put("first", "mapnestedfield1value");
+    src.put("nested", nestedObj);
+
+    SimpleObjPrime result = mapper.map(src, SimpleObjPrime.class, "caseD");
+    assertEquals(src.get("first"), result.getField1());
+    assertEquals(nestedObj.getField1(), result.getNested().getField1());
+  }
+
+  @Test
+  public void testMapToVo_CustomMappings() throws Exception {
+    // Test simple Map --> Vo with custom mappings defined.
+    mapper = getMapper(new String[] { "mapMapping2.xml" });
+    Map<String, String> src = newInstance(HashMap.class);
+    src.put("field1", "field1value");
+    src.put("field2", "field2value");
+
+    SimpleObjPrime result = mapper.map(src, SimpleObjPrime.class, "caseB");
+    assertNull(result.getField1());
+    assertEquals(src.get("field2"), result.getField2());
+  }
+
+  @Test
+  public void testMapToVoUsingMapId() {
+    // Simple map --> vo using a map-id
+    mapper = super.getMapper(new String[] { "mapMapping.xml" });
+    Map<String, String> src = newInstance(HashMap.class);
+    src.put("field1", "field1value");
+    src.put("field2", "field2value");
+
+    NestedObjPrime dest = mapper.map(src, NestedObjPrime.class, "caseB");
+    assertEquals(src.get("field1"), dest.getField1());
+    assertEquals(src.get("field2"), dest.getField2());
+  }
+
+  @Test
+  public void testMapToVoUsingMapId_FieldExclude() {
+    // Simple map --> vo using a map-id
+    mapper = super.getMapper(new String[] { "mapMapping.xml" });
+    Map<String, String> src = newInstance(HashMap.class);
+    src.put("field1", "field1value");
+    src.put("field2", "field2value");
+
+    NestedObjPrime dest = mapper.map(src, NestedObjPrime.class, "caseC");
+    assertNull("field was excluded and should be null", dest.getField1());
+    assertEquals(src.get("field2"), dest.getField2());
+  }
+
+  @Test
+  public void testNestedMapToVoUsingMapId() {
+    // Another test for nested Map --> Vo using <field map-id=....>
+    mapper = super.getMapper("mapMapping.xml");
+
+    SimpleObj src = newInstance(SimpleObj.class);
+
+    src.setField1("field1");
+
+    NestedObj nested = newInstance(NestedObj.class);
+    nested.setField1("nestedfield1");
+    src.setNested(nested);
+
+    Map<String, String> nested2 = newInstance(HashMap.class);
+    nested2.put("field1", "field1MapValue");
+    src.setNested2(nested2);
+
+    SimpleObjPrime result = mapper.map(src, SimpleObjPrime.class, "caseA2");
+
+    assertNull(result.getNested2().getField1());// field was excluded
+    assertEquals(src.getField1(), result.getField1());
+    assertEquals(src.getNested().getField1(), result.getNested().getField1());
+  }
+
+  @Test
+  public void testMapToVo_NoCustomMappings() throws Exception {
+    // Test simple Map --> Vo without any custom mappings defined.
+    NestedObj nestedObj = newInstance(NestedObj.class);
+    nestedObj.setField1("nestedfield1value");
+    Map<String, Serializable> src = newInstance(HashMap.class);
+    src.put("field1", "mapnestedfield1value");
+    src.put("nested", nestedObj);
+
+    SimpleObjPrime result = mapper.map(src, SimpleObjPrime.class);
+    assertEquals(src.get("field1"), result.getField1());
+    assertEquals(nestedObj.getField1(), result.getNested().getField1());
+  }
+
+  @Test
+  public void testVoToMap_NoCustomMappings() throws Exception {
+    // Test simple Vo --> Map without any custom mappings defined.
+    SimpleObjPrime src = newInstance(SimpleObjPrime.class);
+    src.setField1("someValueField1");
+    src.setField2("someValueField2");
+    src.setSimpleobjprimefield("someOtherValue");
+
+    NestedObjPrime nested = newInstance(NestedObjPrime.class);
+    nested.setField1("field1Value");
+    nested.setField2("field2Value");
+    src.setNested(nested);
+
+    NestedObjPrime nested2 = newInstance(NestedObjPrime.class);
+    src.setNested2(nested2);
+
+    // Map complex object to HashMap
+    Map<?, ?> destMap = newInstance(HashMap.class);
+    mapper.map(src, destMap);
+
+    // Map HashMap back to new instance of the complex object
+    SimpleObjPrime mappedSrc = mapper.map(destMap, SimpleObjPrime.class);
+
+    // Remapped complex type should equal original src if all fields were mapped both ways.
+    assertEquals(src, mappedSrc);
+  }
+
+  @Test
+  public void testMapToMap() throws Exception {
+    Mapper mapper = getMapper(new String[] { "mapInterfaceMapping.xml", "dozerBeanMapping.xml" });
+    TestObject to = newInstance(TestObject.class);
+    to.setOne("one");
+    TestObject to2 = newInstance(TestObject.class);
+    to2.setTwo(new Integer(2));
+    Map<String, TestObject> map = newInstance(HashMap.class);
+    map.put("to", to);
+    map.put("to2", to2);
+
+    Map<String, TestObject> map2 = newInstance(HashMap.class);
+    map2.put("to", to);
+    map2.put("to2", to2);
+
+    MapToMap mtm = new MapToMap(map, map2);
+
+    MapToMapPrime mtmp = mapper.map(mtm, MapToMapPrime.class);
+    assertEquals("one", ((TestObject) mtmp.getStandardMap().get("to")).getOne());
+    assertEquals(2, ((TestObject) mtmp.getStandardMap().get("to2")).getTwo().intValue());
+    // verify that we transformed from object to object prime
+    assertEquals("one", ((TestObjectPrime) mtmp.getStandardMapWithHint().get("to")).getOnePrime());
+    assertEquals(2, ((TestObjectPrime) mtmp.getStandardMapWithHint().get("to2")).getTwoPrime().intValue());
+  }
+
+  @Test
+  public void testMapToMapExistingDestination() throws Exception {
+    Mapper mapper = getMapper(new String[] { "mapInterfaceMapping.xml", "dozerBeanMapping.xml" });
+    TestObject to = newInstance(TestObject.class);
+    to.setOne("one");
+    TestObject to2 = newInstance(TestObject.class);
+    to2.setTwo(new Integer(2));
+    Map<String, TestObject> map = newInstance(HashMap.class);
+    map.put("to", to);
+    map.put("to2", to2);
+    MapToMap mtm = newInstance(MapToMap.class);
+    mtm.setStandardMap(map);
+
+    // create an existing map and set a value so we can test if it exists after
+    // mapping
+    MapToMapPrime mtmp = newInstance(MapToMapPrime.class);
+    Map<String, Serializable> map2 = newInstance(Hashtable.class);
+    map2.put("toDest", to);
+    mtmp.setStandardMap(map2);
+
+    mapper.map(mtm, mtmp);
+    assertEquals("one", ((TestObject) mtmp.getStandardMap().get("to")).getOne());
+    assertEquals(2, ((TestObject) mtmp.getStandardMap().get("to2")).getTwo().intValue());
+    assertEquals("one", ((TestObject) mtmp.getStandardMap().get("toDest")).getOne());
+  }
+
+  @Test
+  public void testPropertyClassLevelMap() throws Exception {
+    mapper = getMapper(new String[] { "dozerBeanMapping.xml" });
+    PropertyToMap ptm = newInstance(PropertyToMap.class);
+    ptm.setStringProperty("stringPropertyValue");
+    ptm.addStringProperty2("stringProperty2Value");
+    Map<?, ?> map = mapper.map(ptm, HashMap.class, "myTestMapping");
+    assertEquals("stringPropertyValue", map.get("stringProperty"));
+    assertEquals("stringProperty2Value", map.get("myStringProperty"));
+
+    CustomMapIF customMap = mapper.map(ptm, CustomMap.class, "myCustomTestMapping");
+    assertEquals("stringPropertyValue", customMap.getValue("stringProperty"));
+    assertEquals("stringProperty2Value", customMap.getValue("myStringProperty"));
+
+    CustomMapIF custom = newInstance(CustomMap.class);
+    custom.putValue("myKey", "myValue");
+    mapper.map(ptm, custom, "myCustomTestMapping");
+    assertEquals("stringPropertyValue", custom.getValue("stringProperty"));
+    assertEquals("myValue", custom.getValue("myKey"));
+  }
+
+  @Test
+  public void testPropertyClassLevelMap2() throws Exception {
+    mapper = getMapper(new String[] { "dozerBeanMapping.xml" });
+    PropertyToMap ptm = newInstance(PropertyToMap.class);
+    ptm.setStringProperty("stringPropertyValue");
+    ptm.addStringProperty2("stringProperty2Value");
+
+    CustomMapIF customMap = mapper.map(ptm, CustomMap.class, "myCustomTestMapping");
+    assertEquals("stringPropertyValue", customMap.getValue("stringProperty"));
+    assertEquals("stringProperty2Value", customMap.getValue("myStringProperty"));
+  }
+
+  @Test
+  public void testPropertyClassLevelMapBack() throws Exception {
+    // Map Back
+    mapper = getMapper(new String[] { "dozerBeanMapping.xml" });
+    Map<String, Object> map = newInstance(HashMap.class);
+    map.put("stringProperty", "stringPropertyValue");
+    map.put("integerProperty", new Integer("567"));
+    PropertyToMap property = mapper.map(map, PropertyToMap.class, "myTestMapping");
+    assertEquals("stringPropertyValue", property.getStringProperty());
+
+    CustomMapIF custom = newInstance(CustomMap.class);
+    custom.putValue("stringProperty", "stringPropertyValue");
+    PropertyToMap property2 = mapper.map(custom, PropertyToMap.class, "myCustomTestMapping");
+    assertEquals("stringPropertyValue", property2.getStringProperty());
+
+    map.put("stringProperty3", "myValue");
+    mapper.map(map, property, "myTestMapping");
+    assertEquals("myValue", property.getStringProperty3());
+  }
+
+  @Test
+  public void testPropertyToMap() throws Exception {
+    mapper = getMapper(new String[] { "dozerBeanMapping.xml" });
+    PropertyToMap ptm = newInstance(PropertyToMap.class);
+    ptm.setStringProperty("stringPropertyValue");
+    ptm.addStringProperty2("stringProperty2Value");
+    ptm.setStringProperty6("string6Value");
+    Map<String, Object> hashMap = newInstance(HashMap.class);
+    hashMap.put("reverseMapString", "reverseMapStringValue");
+    hashMap.put("reverseMapInteger", new Integer("567"));
+    ptm.setReverseMap(hashMap);
+    MapToProperty mtp = mapper.map(ptm, MapToProperty.class);
+    assertTrue(mtp.getHashMap().containsKey("stringProperty"));
+    assertTrue(mtp.getHashMap().containsValue("stringPropertyValue"));
+    assertTrue(mtp.getHashMap().containsKey("myStringProperty"));
+    assertTrue(mtp.getHashMap().containsValue("stringProperty2Value"));
+    assertFalse(mtp.getHashMap().containsValue("nullStringProperty"));
+    assertTrue(mtp.getNullHashMap().containsValue("string6Value"));
+    assertEquals("reverseMapStringValue", mtp.getReverseMapString());
+    assertEquals(((Integer) hashMap.get("reverseMapInteger")).toString(), mtp.getReverseMapInteger());
+
+    // Map Back
+    PropertyToMap dest = mapper.map(mtp, PropertyToMap.class);
+    assertTrue(dest.getStringProperty().equals("stringPropertyValue"));
+    assertTrue(dest.getStringProperty2().equals("stringProperty2Value"));
+    assertTrue(dest.getReverseMap().containsKey("reverseMapString"));
+    assertTrue(dest.getReverseMap().containsValue("reverseMapStringValue"));
+    assertNull(dest.getNullStringProperty());
+  }
+
+  @Test
+  public void testPropertyToCustomMap() throws Exception {
+    mapper = getMapper(new String[] { "dozerBeanMapping.xml" });
+    PropertyToMap ptm = newInstance(PropertyToMap.class);
+    ptm.setStringProperty3("stringProperty3Value");
+    ptm.setStringProperty4("stringProperty4Value");
+    ptm.setStringProperty5("stringProperty5Value");
+    MapToProperty mtp = mapper.map(ptm, MapToProperty.class);
+    assertEquals("stringProperty3Value", mtp.getCustomMap().getValue("myCustomProperty"));
+    assertEquals("stringProperty5Value", mtp.getCustomMap().getValue("stringProperty5"));
+    assertEquals("stringProperty4Value", mtp.getNullCustomMap().getValue("myCustomNullProperty"));
+    assertEquals("stringProperty5Value", mtp.getCustomMapWithDiffSetMethod().getValue("stringProperty5"));
+
+    // Map Back
+    PropertyToMap dest = mapper.map(mtp, PropertyToMap.class);
+    assertEquals("stringProperty3Value", dest.getStringProperty3());
+    assertEquals("stringProperty4Value", dest.getStringProperty4());
+    assertEquals("stringProperty5Value", dest.getStringProperty5());
+  }
+
+  @Test
+  public void testPropertyToClassLevelMap() throws Exception {
+    mapper = getMapper(new String[] { "dozerBeanMapping.xml" });
+    MapTestObject mto = newInstance(MapTestObject.class);
+    PropertyToMap ptm = newInstance(PropertyToMap.class);
+    Map<String, String> map = newInstance(HashMap.class);
+    map.put("reverseClassLevelMapString", "reverseClassLevelMapStringValue");
+    mto.setPropertyToMapMapReverse(map);
+    ptm.setStringProperty("stringPropertyValue");
+    ptm.addStringProperty2("stringProperty2Value");
+    ptm.setStringProperty3("stringProperty3Value");
+    ptm.setStringProperty4("stringProperty4Value");
+    ptm.setStringProperty5("stringProperty5Value");
+    mto.setPropertyToMap(ptm);
+    PropertyToMap ptm2 = newInstance(PropertyToMap.class);
+    ptm2.setStringProperty("stringPropertyValue");
+    mto.setPropertyToMapToNullMap(ptm2);
+    MapTestObjectPrime mtop = mapper.map(mto, MapTestObjectPrime.class);
+
+    assertTrue(mtop.getPropertyToMapMap().containsKey("stringProperty"));
+    assertTrue(mtop.getPropertyToMapMap().containsKey("myStringProperty"));
+    assertTrue(mtop.getPropertyToMapMap().containsKey("stringProperty3"));
+    assertTrue(mtop.getPropertyToMapMap().containsKey("stringProperty4"));
+    assertTrue(mtop.getPropertyToMapMap().containsKey("stringProperty5"));
+    assertTrue(mtop.getPropertyToMapMap().containsKey("nullStringProperty"));
+    assertTrue(mtop.getPropertyToMapMap().containsValue("stringPropertyValue"));
+    assertTrue(mtop.getPropertyToMapMap().containsValue("stringProperty2Value"));
+    assertTrue(mtop.getPropertyToMapMap().containsValue("stringProperty3Value"));
+    assertTrue(mtop.getPropertyToMapMap().containsValue("stringProperty4Value"));
+    assertTrue(mtop.getPropertyToMapMap().containsValue("stringProperty5Value"));
+    assertFalse(mtop.getPropertyToMapMap().containsValue("nullStringProperty"));
+    assertFalse(mtop.getPropertyToMapMap().containsKey("excludeMe"));
+    
+    assertEquals("reverseClassLevelMapStringValue", mtop.getPropertyToMapReverse().getReverseClassLevelMapString());
+    assertTrue(mtop.getNullPropertyToMapMap().containsKey("stringProperty"));
+    assertEquals("stringPropertyValue", mtop.getNullPropertyToMapMap().get("stringProperty"));
+
+    // Map Back
+    MapTestObject mto2 = mapper.map(mtop, MapTestObject.class);
+    assertEquals("stringPropertyValue", mto2.getPropertyToMap().getStringProperty());
+    assertEquals("stringProperty2Value", mto2.getPropertyToMap().getStringProperty2());
+    assertEquals("stringProperty3Value", mto2.getPropertyToMap().getStringProperty3());
+    assertEquals("stringProperty4Value", mto2.getPropertyToMap().getStringProperty4());
+    assertEquals("stringProperty5Value", mto2.getPropertyToMap().getStringProperty5());
+    assertTrue(mto2.getPropertyToMapMapReverse().containsKey("reverseClassLevelMapString"));
+    assertEquals("reverseClassLevelMapStringValue", mto2.getPropertyToMapMapReverse().get("reverseClassLevelMapString"));
+
+  }
+
+  @Test
+  public void testPropertyToCustomClassLevelMap() throws Exception {
+    mapper = getMapper(new String[] { "dozerBeanMapping.xml" });
+    MapTestObject mto = newInstance(MapTestObject.class);
+    PropertyToMap ptm = newInstance(PropertyToMap.class);
+    ptm.setStringProperty("stringPropertyValue");
+    ptm.setStringProperty2("stringProperty2Value");
+    mto.setPropertyToCustomMap(ptm);
+    CustomMapIF customMap = newInstance(CustomMap.class);
+    customMap.putValue("stringProperty", "stringPropertyValue");
+    mto.setPropertyToCustomMapMapWithInterface(customMap);
+    MapTestObjectPrime mtop = mapper.map(mto, MapTestObjectPrime.class);
+    assertEquals("stringPropertyValue", mtop.getPropertyToCustomMapMap().getValue("stringProperty"));
+    assertNull(mtop.getPropertyToCustomMapMap().getValue("excludeMe"));
+    assertEquals("stringProperty2Value", mtop.getPropertyToCustomMapMap().getValue("myStringProperty"));
+    assertEquals("stringPropertyValue", mtop.getPropertyToCustomMapWithInterface().getStringProperty());
+
+    // Map Back
+    MapTestObject mto2 = mapper.map(mtop, MapTestObject.class);
+    assertEquals("stringPropertyValue", mto2.getPropertyToCustomMap().getStringProperty());
+    assertEquals("stringProperty2Value", mto2.getPropertyToCustomMap().getStringProperty2());
+    assertNull(mto2.getPropertyToCustomMap().getExcludeMe());
+    assertEquals("stringPropertyValue", mto2.getPropertyToCustomMapMapWithInterface().getValue("stringProperty"));
+  }
+
+  @Test
+  public void testMapGetSetMethod_ClassLevel() throws Exception {
+    runMapGetSetMethodTest("useCase1");
+  }
+
+  @Test
+  public void testMapGetSetMethod_FieldLevel() throws Exception {
+    runMapGetSetMethodTest("useCase2");
+  }
+
+  @Test
+  public void testDateFormat_CustomMapType() throws Exception {
+    // Test that date format works for mapping between String and Custom Map Type
+    mapper = getMapper(new String[] { "mapMapping3.xml" });
+    DateFormat df = new SimpleDateFormat("MM/dd/yyyy");
+    String dateStr = "10/15/2005";
+    CustomMap src = newInstance(CustomMap.class);
+    src.putValue("fieldA", dateStr);
+
+    org.dozer.vo.SimpleObj dest = mapper.map(src, org.dozer.vo.SimpleObj.class);
+    assertNotNull("dest field should not be null", dest.getField5());
+    assertEquals("dest field contains wrong date value", df.parse(dateStr), dest.getField5().getTime());
+
+    CustomMap remappedSrc = mapper.map(dest, CustomMap.class);
+    assertEquals("remapped src field contains wrong date string", dateStr, remappedSrc.getValue("fieldA"));
+  }
+
+  private void runMapGetSetMethodTest(String mapId) throws Exception {
+    // Test that custom field converter works for Custom Map Types
+    mapper = getMapper(new String[] { "mapGetSetMethodMapping.xml" });
+    CustomMap src = newInstance(CustomMap.class);
+    src.putValue("fieldA", "someStringValue");
+    src.putValue("field2", "someOtherStringValue");
+    src.putValue("fieldC", "1");
+    src.putValue("fieldD", "2");
+    src.putValue("fieldE", "10-15-2005");
+
+    SimpleObj dest = mapper.map(src, SimpleObj.class, mapId);
+    assertEquals("wrong value for field1", src.getValue("fieldA"), dest.getField1());
+    assertEquals("wrong value for field2", src.getValue("field2"), dest.getField2());
+    assertEquals("wrong value for field3", Integer.valueOf("1"), dest.getField3());
+    assertEquals("wrong value for field4", Integer.valueOf("2"), dest.getField4());
+    Calendar expected = Calendar.getInstance();
+    expected.set(2005, 10, 15);
+    assertEquals(expected.get(Calendar.YEAR), dest.getField5().get(Calendar.YEAR));
+    assertEquals(Calendar.OCTOBER, dest.getField5().get(Calendar.MONTH));
+    assertEquals(expected.get(Calendar.DATE), dest.getField5().get(Calendar.DATE));
+
+    // Remap to test bi-directional mapping
+    CustomMap remappedSrc = mapper.map(dest, CustomMap.class, mapId);
+    assertTrue("remapped src should equal original src", EqualsBuilder.reflectionEquals(src.getMap(), remappedSrc.getMap()));
+  }
+
+  @Test
+  public void testMapType_NestedMapToVo_NoCustomMappings() throws Exception {
+    // Simple test checking that Maps get mapped to a VO without any custom mappings or map-id.
+    // Should behave like Vo --> Vo, matching on common attr(key) names.
+    Map<String, String> nested2 = newInstance(HashMap.class);
+    nested2.put("field1", "mapnestedfield1");
+    nested2.put("field2", null);
+
+    SimpleObj src = newInstance(SimpleObj.class);
+    src.setNested2(nested2);
+
+    SimpleObjPrime result = mapper.map(src, SimpleObjPrime.class);
+    assertNotNull(result.getNested2());
+    assertEquals(nested2.get("field1"), result.getNested2().getField1());
+
+    SimpleObj result2 = mapper.map(result, SimpleObj.class);
+    assertEquals(src, result2);
+  }
+
+  @Test
+  public void testMapType_MapToVo_CustomMapping_NoMapId() {
+    // Test nested Map --> Vo using custom mappings without map-id
+    mapper = getMapper("mapMapping3.xml");
+
+    NestedObj nested = newInstance(NestedObj.class);
+    nested.setField1("field1Value");
+
+    Map<String, String> nested2 = newInstance(HashMap.class);
+    nested2.put("field1", "mapnestedfield1value");
+    nested2.put("field2", "mapnestedfield2value");
+
+    SimpleObj src = newInstance(SimpleObj.class);
+    src.setNested2(nested2);
+
+    SimpleObjPrime result = mapper.map(src, SimpleObjPrime.class);
+    assertNull(result.getNested2().getField1());// field exclude in mappings file
+    assertEquals(nested2.get("field2"), result.getNested2().getField2());
+  }
+
+  @Ignore("Started failing for some reason. Tests very exotic functionality.")
+  @Test
+  public void testNestedCustomMap() {
+    mapper = getMapper("mapMapping4.xml");
+
+    ParentDOM src = newInstance(ParentDOM.class);
+    src.setTest("someTestValue");
+    ChildDOM child = newInstance(ChildDOM.class);
+    child.setChildName("someChildName");
+    src.setChild(child);
+
+    GenericDOM result = mapper.map(src, GenericDOM.class);
+    assertEquals("someTestValue", result.get("test"));
+    GenericDOM resultChild = (GenericDOM) result.get("child");
+    assertEquals("someChildName", resultChild.get("childName"));
+  }
+
+  @Test
+  public void testMapToVoUsingMapInterface() throws Exception {
+    // Test simple Map --> Vo with custom mappings defined.
+    mapper = getMapper("mapMapping5.xml");
+
+    Map<String, String> src = newInstance(HashMap.class);
+    src.put("stringValue", "somevalue");
+
+    SimpleObj dest = mapper.map(src, SimpleObj.class, "test-id");
+
+    assertEquals("wrong value found for field1", "somevalue", dest.getField1());
+  }
+  
+  @Test
+  @Ignore("Known bug")
+  public void testEmptyMapToVo() throws Exception {
+    mapper = getMapper("mapMapping5.xml");
+
+    Map<String, String> src = newInstance(HashMap.class);
+    assertTrue(src.isEmpty());
+
+    SimpleObj dest = new SimpleObj();
+    dest.setField1("existingValue");
+    mapper.map(src, dest, "test-id");
+
+    assertEquals("existingValue", dest.getField1());
+  }
+
+  @Test
+  public void testMapToVoOverwritesExistingValue() throws Exception {
+    mapper = getMapper("mapMapping5.xml");
+
+    Map<String, String> src = newInstance(HashMap.class);
+    src.put("stringValue", "overwritten");
+
+    SimpleObj dest = new SimpleObj();
+    dest.setField1("existingValue");
+    mapper.map(src, dest, "test-id");
+
+    assertEquals("overwritten", dest.getField1());
+  }
+
+  @Test
+  public void testTreeMap() {
+    TreeMap map = new TreeMap();
+    map.put("a", "b");
+
+    TreeMap result = mapper.map(map, TreeMap.class);
+
+    assertNotNull(result);
+    assertEquals(1, result.size());
+  }
+
 }