--- conflicted
+++ resolved
@@ -1,4 +1,3 @@
-<<<<<<< HEAD
 <?xml version="1.0" encoding="ISO-8859-1"?>
 
 <project name="Dozer">
@@ -11,6 +10,11 @@
 		<fluidoSkin>
 			<topBarEnabled>false</topBarEnabled>
 			<sideBarEnabled>true</sideBarEnabled>
+      <gitHub>
+        <projectId>DozerMapper/dozer</projectId>
+        <ribbonOrientation>left</ribbonOrientation>
+        <ribbonColor>orange</ribbonColor>
+      </gitHub>
 			<googleSearch />
 			<googlePlusOne />
 			<facebookLike />
@@ -90,8 +94,8 @@
       <item name="JAXB and XMLBeans" href="/documentation/xmlbeans.html" />
       <item name="Metadata Query Interface" href="/documentation/metadata.html" />
       <item name="FAQ" href="/documentation/faq.html" />
-
       <item name="Dozer Mapping XSD" href="/schema/beanmapping.xsd" />
+      <item name="User's Guide PDF" href="/dozer-user-guide.pdf" />
     </menu>
 
     <menu name="Community">
@@ -111,120 +115,4 @@
     <menu ref="reports" />
 
   </body>
-=======
-<?xml version="1.0" encoding="ISO-8859-1"?>
-
-<project name="Dozer">
-  <skin>
-    <groupId>org.apache.maven.skins</groupId>
-    <artifactId>maven-fluido-skin</artifactId>
-    <version>1.3.0</version>
-  </skin>
-  <custom>
-    <fluidoSkin>
-      <topBarEnabled>false</topBarEnabled>
-      <sideBarEnabled>true</sideBarEnabled>
-      <googleSearch />
-      <googlePlusOne />
-      <facebookLike />
-    </fluidoSkin>
-  </custom>
-  <!-- Page Title -->
-  <bannerLeft>
-    <name>Dozer</name>
-    <src>http://sflogo.sourceforge.net/sflogo.php?group_id=133517&amp;type=2</src>
-    <href>http://www.sourceforge.net</href>
-  </bannerLeft>
-  <bannerRight>
-    <src>images/dozer.png</src>
-  </bannerRight>
-  <body>
-
-    <!-- Links defined across the top right of the site -->
-    <links>
-      <item name="Maven" href="http://maven.apache.org/" />
-    </links>
-
-    <!-- Menu in the Left Navigation -->
-    <menu name="About Dozer">
-      <!-- Standalone item -->
-      <item name="About" href="/documentation/about.html" />
-      <item name="News" href="/index.html" />
-      <item name="Downloading" href="/downloading.html" />
-      <item name="License" href="/license.html" />
-    </menu>
-
-  <!-- Menu for the Eclipse plugin -->
-    <menu name="Eclipse Plugin">
-      <item name="Installation" href="/documentation/eclipse-plugin/installation.html" />
-      <item name="Usage" href="/documentation/eclipse-plugin/usage.html" collapse="true">
-      <item name="Mapping via Editor" href="/documentation/eclipse-plugin/usage-editor.html" />
-      <item name="Mapping via XML" href="/documentation/eclipse-plugin/usage-xml.html" />
-    </item>
-    </menu>
-
-    <menu name="User's Guide">
-      <!-- Standalone item -->
-      <item name="Why Map?" href="/documentation/whymap.html" />
-      <item name="Getting Started" href="/documentation/gettingstarted.html" />
-      <item name="Usage" href="/documentation/usage.html" collapse="true"/>
-      <item name="Mappings via Annotations" href="/documentation/annotations.html"/>
-      <item name="Mappings via API" href="/documentation/apimappings.html"/>
-      <!-- Collapsed Submenu -->
-      <item name="Mappings via XML" href="/documentation/mappings.html" collapse="true">
-        <item name="Mapping Two Classes" href="/documentation/mappingclasses.html" />
-        <item name="Basic Property Mapping" href="/documentation/simpleproperty.html" />
-        <item name="String To Date Mapping" href="/documentation/stringtodatemapping.html" />
-        <item name="Enum Mapping" href="/documentation/enum.html" />
-        <item name="Collection Mapping" href="/documentation/collectionandarraymapping.html" />
-        <item name="Map Backed Properties" href="/documentation/mapbackedproperty.html" />
-        <item name="Index Mapping" href="/documentation/indexmapping.html" />
-        <item name="Deep Mapping" href="/documentation/deepmapping.html" />
-        <item name="Excluding Fields" href="/documentation/exclude.html" />
-        <item name="One-Way Mapping" href="/documentation/oneway.html" />
-        <item name="Context Based Mapping" href="/documentation/contextmapping.html" />
-        <item name="Global Configuration" href="/documentation/globalConfiguration.html" />
-        <item name="Custom Converters" href="/documentation/customconverter.html" />
-        <item name="Custom Bean Factories" href="/documentation/custombeanfactories.html" />
-        <item name="Custom Create Methods" href="/documentation/customCreateMethod.html" />
-        <item name="Custom Get/Set Methods" href="/documentation/custommethods.html" />
-        <item name="Copy By Ref Mapping" href="/documentation/copybyreference.html" />
-        <item name="Inheritance Mapping" href="/documentation/baseattributes.html" />
-        <item name="Dozer Events" href="/documentation/events.html" />
-        <item name="Expression Language" href="documentation/expressionlanguage.html" />
-      </item>
-      <item name="Configuration" href="/documentation/configuration/configuration.html" collapse="true">
-        <item name="Logging" href="/documentation/configuration/logging.html" />
-        <item name="Proxy Handling" href="documentation/proxyhandling.html" />
-      </item>
-      <item name="Statistics" href="/documentation/configuration/statistics.html" />
-      <item name="JMX Integration" href="/documentation/jmxintegration.html" />
-      <item name="Spring Integration" href="/documentation/springintegration.html"/>
-      <item name="JAXB and XMLBeans" href="/documentation/xmlbeans.html" />
-      <item name="Metadata Query Interface" href="/documentation/metadata.html" />
-      <item name="FAQ" href="/documentation/faq.html" />
-      <item name="Dozer Mapping XSD" href="/schema/beanmapping.xsd" />
-      <item name="User's Guide PDF" href="/dozer-user-guide.pdf" />
-    </menu>
-
-    <menu name="Community">
-      <item name="Articles" href="/documentation/articles.html"/>
-      <item name="Support" href="/documentation/support.html" collapse="true">
-        <item name="Support Forum" href="http://sourceforge.net/forum/?group_id=133517" />
-        <item name="Bug Tracker" href="http://sourceforge.net/tracker/?group_id=133517&amp;atid=727368" />
-        <item name="Feature Requests" href="http://sourceforge.net/tracker/?group_id=133517&amp;atid=727371" />
-        <item name="Patches" href="http://sourceforge.net/tracker/?group_id=133517&amp;atid=727370" />
-      </item>
-    </menu>
-
-    <menu name="Release Notes">
-      <!-- Standalone item -->
-      <item name="Release Notes" href="/releasenotes.html" />
-      <item name="Unit Test Reports" href="surefire-report.html" />
-    </menu>
-    
-    <menu ref="reports" />
-
-  </body>
->>>>>>> 50d3f3cd
 </project>